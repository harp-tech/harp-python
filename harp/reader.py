--- conflicted
+++ resolved
@@ -6,24 +6,16 @@
 from math import log2
 from os import PathLike
 from pathlib import Path
-<<<<<<< HEAD
-from typing import Any, BinaryIO, Callable, Iterable, Mapping, Optional, Protocol, Union
-
-=======
 from typing import (Any, BinaryIO, Callable, Iterable, Mapping, Optional,
                     Protocol, Union)
 
 import requests
 from deprecated import deprecated
->>>>>>> 24b89773
 from numpy import dtype
 from pandas import DataFrame, Series
 from pandas._typing import Axes
 
-<<<<<<< HEAD
-=======
 from harp import __version__
->>>>>>> 24b89773
 from harp.io import MessageType, read
 from harp.model import BitMask, GroupMask, Model, PayloadMember, Register
 from harp.schema import read_schema
@@ -85,6 +77,245 @@
 
     def __getattr__(self, __name: str) -> RegisterReader:
         return self.registers[__name]
+
+    @staticmethod
+    def from_file(
+        filepath: PathLike,
+        base_path: Optional[PathLike] = None,
+        include_common_registers: bool = True,
+        epoch: Optional[datetime] = None,
+        keep_type: bool = False,
+    ) -> "DeviceReader":
+        """Creates a device reader object from the specified schema yml file.
+
+        Parameters
+        ----------
+        filepath
+            A path to the device yml schema describing the device.
+        base_path
+            The path to attempt to resolve the location of data files.
+        include_common_registers
+            Specifies whether to include the set of Harp common registers in the
+            parsed device schema object. If a parsed device schema object is provided,
+            this parameter is ignored.
+        epoch
+            The default reference datetime at which time zero begins. If specified,
+            the data frames returned by each register reader will have a datetime index.
+        keep_type
+            Specifies whether to include a column with the message type by default.
+
+        Returns
+        -------
+            A device reader object which can be used to read binary data for each
+            register or to access metadata about each register. Individual registers
+            can be accessed using dot notation using the name of the register as the
+            key.
+        """
+
+        device = read_schema(filepath, include_common_registers)
+        if base_path is None:
+            path = Path(filepath).absolute().resolve()
+            base_path = path.parent / device.device
+        else:
+            base_path = Path(base_path).absolute().resolve() / device.device
+
+        reg_readers = {
+            name: _create_register_parser(
+                device, name, _ReaderParams(base_path, epoch, keep_type)
+            )
+            for name in device.registers.keys()
+        }
+        return DeviceReader(device, reg_readers)
+
+    @staticmethod
+    def from_url(
+        url: str,
+        base_path: Optional[PathLike] = None,
+        include_common_registers: bool = True,
+        epoch: Optional[datetime] = None,
+        keep_type: bool = False,
+        timeout: int = 5,
+    ) -> "DeviceReader":
+        """Creates a device reader object from a url pointing to a device.yml file.
+
+        Parameters
+        ----------
+        url
+            The url pointing to the device.yml schema describing the device.
+        base_path
+            The path to attempt to resolve the location of data files.
+        include_common_registers
+            Specifies whether to include the set of Harp common registers in the
+            parsed device schema object. If a parsed device schema object is provided,
+            this parameter is ignored.
+        epoch
+            The default reference datetime at which time zero begins. If specified,
+            the data frames returned by each register reader will have a datetime index.
+        keep_type
+            Specifies whether to include a column with the message type by default.
+        timeout
+            The number of seconds to wait for the server to send data before giving up.
+        Returns
+        -------
+            A device reader object which can be used to read binary data for each
+            register or to access metadata about each register. Individual registers
+            can be accessed using dot notation using the name of the register as the
+            key.
+        """
+
+        response = requests.get(url, timeout=timeout)
+        text = response.text
+
+        device = read_schema(text, include_common_registers)
+        if base_path is None:
+            base_path = Path(device.device).absolute().resolve()
+        else:
+            base_path = Path(base_path).absolute().resolve()
+
+        reg_readers = {
+            name: _create_register_parser(
+                device, name, _ReaderParams(base_path, epoch, keep_type)
+            )
+            for name in device.registers.keys()
+        }
+        return DeviceReader(device, reg_readers)
+
+    @staticmethod
+    def from_str(
+        schema: str,
+        base_path: Optional[PathLike] = None,
+        include_common_registers: bool = True,
+        epoch: Optional[datetime] = None,
+        keep_type: bool = False,
+    ) -> "DeviceReader":
+        """Creates a device reader object from a string containing a device.yml schema.
+
+        Parameters
+        ----------
+        schema
+            The string containing the device.yml schema describing the device.
+        base_path
+            The path to attempt to resolve the location of data files.
+        include_common_registers
+            Specifies whether to include the set of Harp common registers in the
+            parsed device schema object. If a parsed device schema object is provided,
+            this parameter is ignored.
+        epoch
+            The default reference datetime at which time zero begins. If specified,
+            the data frames returned by each register reader will have a datetime index.
+        keep_type
+            Specifies whether to include a column with the message type by default.
+
+        Returns
+        -------
+            A device reader object which can be used to read binary data for each
+            register or to access metadata about each register. Individual registers
+            can be accessed using dot notation using the name of the register as the
+            key.
+        """
+
+        device = read_schema(schema, include_common_registers)
+        if base_path is None:
+            base_path = Path(device.device).absolute().resolve()
+        else:
+            base_path = Path(base_path).absolute().resolve()
+
+        reg_readers = {
+            name: _create_register_parser(
+                device, name, _ReaderParams(base_path, epoch, keep_type)
+            )
+            for name in device.registers.keys()
+        }
+        return DeviceReader(device, reg_readers)
+
+    @staticmethod
+    def from_model(
+        model: Model,
+        base_path: Optional[PathLike] = None,
+        epoch: Optional[datetime] = None,
+        keep_type: bool = False,
+    ) -> "DeviceReader":
+        """Creates a device reader object from a parsed device schema object.
+
+        Parameters
+        ----------
+        model
+            The parsed device schema object describing the device.
+        base_path
+            The path to attempt to resolve the location of data files.
+        epoch
+            The default reference datetime at which time zero begins. If specified,
+            the data frames returned by each register reader will have a datetime index.
+        keep_type
+            Specifies whether to include a column with the message type by default.
+
+        Returns
+        -------
+            A device reader object which can be used to read binary data for each
+            register or to access metadata about each register. Individual registers
+            can be accessed using dot notation using the name of the register as the
+            key.
+        """
+
+        if base_path is None:
+            base_path = Path(model.device).absolute().resolve()
+        else:
+            base_path = Path(base_path).absolute().resolve()
+
+        reg_readers = {
+            name: _create_register_parser(
+                model, name, _ReaderParams(base_path, epoch, keep_type)
+            )
+            for name in model.registers.keys()
+        }
+        return DeviceReader(model, reg_readers)
+
+    @staticmethod
+    def from_dataset(
+        dataset: PathLike,
+        include_common_registers: bool = True,
+        epoch: Optional[datetime] = None,
+        keep_type: bool = False,
+    ) -> "DeviceReader":
+        """Creates a device reader object from the specified dataset folder.
+
+        Parameters
+        ----------
+        dataset
+            A path to the dataset folder containing a device.yml schema describing the device.
+        include_common_registers
+            Specifies whether to include the set of Harp common registers in the
+            parsed device schema object. If a parsed device schema object is provided,
+            this parameter is ignored.
+        epoch
+            The default reference datetime at which time zero begins. If specified,
+            the data frames returned by each register reader will have a datetime index.
+        keep_type
+            Specifies whether to include a column with the message type by default.
+
+        Returns
+        -------
+            A device reader object which can be used to read binary data for each
+            register or to access metadata about each register. Individual registers
+            can be accessed using dot notation using the name of the register as the
+            key.
+        """
+
+        path = Path(dataset).absolute().resolve()
+        is_dir = os.path.isdir(path)
+        if is_dir:
+            filepath = path / "device.yml"
+            return DeviceReader.from_file(
+                filepath=filepath,
+                base_path=path,
+                include_common_registers=include_common_registers,
+                epoch=epoch,
+                keep_type=keep_type,
+            )
+        else:
+            raise ValueError(
+                "The dataset must be a directory containing a device.yml file."
+            )
 
     @staticmethod
     def from_file(
